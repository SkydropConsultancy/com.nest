--- conflicted
+++ resolved
@@ -1,10 +1,6 @@
 {
   "id": "com.nest",
-<<<<<<< HEAD
   "version": "1.0.4",
-=======
-  "version": "1.0.6",
->>>>>>> 361c7383
   "compatibility": ">=0.8.25",
   "name": {
     "en": "Nest",
