--- conflicted
+++ resolved
@@ -1,12 +1,7 @@
 {
   "id": "com.nest",
-<<<<<<< HEAD
-  "version": "1.0.8",
-  "compatibility": ">=0.8.25",
-=======
   "version": "2.1.3",
   "compatibility": ">=0.10.7",
->>>>>>> 8408c173
   "name": {
     "en": "Nest",
     "nl": "Nest"
